--- conflicted
+++ resolved
@@ -67,21 +67,11 @@
   build-services:
     runs-on: ubuntu-latest
     steps:
-<<<<<<< HEAD
-      - name: Determine tag
-        id: tag
-        uses: dawidd6/action-get-tag@v1
-
-      - name: Use tag
-        run: echo ${{steps.tag.outputs.tag}}
-
-=======
       - name: Get Github tag
         id: meta
         run: |
           echo "::set-output name=tag::${GITHUB_REF#"refs/tags/v"}
 
->>>>>>> c3dd0f73
       - name: Set up QEMU
         uses: docker/setup-qemu-action@v1
 
@@ -100,66 +90,42 @@
         with:
           file: Dockerfile.api
           push: true
-<<<<<<< HEAD
-          tags: brane-api:${GITHUB_REF#"refs/tags/v"}
-=======
           tags: ghcr.io/onnovalkering/brane/brane-api:${{ steps.meta.outputs.tag }}
->>>>>>> c3dd0f73
 
       - name: Build and push 'brane-clb'
         uses: docker/build-push-action@v2
         with:
           file: Dockerfile.clb
           push: true
-<<<<<<< HEAD
-          tags: brane-clb:${GITHUB_REF#"refs/tags/v"}
-=======
           tags: brane-clb:${{ steps.meta.outputs.tag }}
->>>>>>> c3dd0f73
 
       - name: Build and push 'brane-drv'
         uses: docker/build-push-action@v2
         with:
           file: Dockerfile.drv
           push: true
-<<<<<<< HEAD
-          tags: brane-drv:${GITHUB_REF#"refs/tags/v"}
-=======
           tags: brane-drv:${{ steps.meta.outputs.tag }}
->>>>>>> c3dd0f73
 
       - name: Build and push 'brane-job'
         uses: docker/build-push-action@v2
         with:
           file: Dockerfile.job
           push: true
-<<<<<<< HEAD
-          tags: brane-job:${GITHUB_REF#"refs/tags/v"}
-=======
           tags: brane-job:${{ steps.meta.outputs.tag }}
->>>>>>> c3dd0f73
 
       - name: Build and push 'brane-log'
         uses: docker/build-push-action@v2
         with:
           file: Dockerfile.log
           push: true
-<<<<<<< HEAD
-          tags: brane-log:${GITHUB_REF#"refs/tags/v"}
-=======
           tags: brane-log:${{ steps.meta.outputs.tag }}
->>>>>>> c3dd0f73
 
       - name: Build and push 'brane-plr'
         uses: docker/build-push-action@v2
         with:
           file: Dockerfile.plr
           push: true
-<<<<<<< HEAD
-          tags: brane-plr:${GITHUB_REF#"refs/tags/v"}                                                  
-=======
           tags: brane-plr:${{ steps.meta.outputs.tag }}                                               
->>>>>>> c3dd0f73
 
   create-release:
     runs-on: ubuntu-latest
