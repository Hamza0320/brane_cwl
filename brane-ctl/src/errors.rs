//  ERRORS.rs
//    by Lut99
// 
//  Created:
//    21 Nov 2022, 15:46:26
//  Last edited:
<<<<<<< HEAD
//    12 Apr 2023, 12:06:07
=======
//    28 Mar 2023, 10:54:06
>>>>>>> 55d817c4
//  Auto updated?
//    Yes
// 
//  Description:
//!   Defines the errors that may occur in the `brane-ctl` executable.
// 

use std::error::Error;
use std::fmt::{Debug, Display, Formatter, Result as FResult};
use std::path::PathBuf;
use std::process::{Command, ExitStatus};

use bollard::ClientVersion;
use console::style;
use enum_debug::EnumDebug as _;

use brane_cfg::node::NodeKind;
use brane_shr::debug::Capitalizeable;
use brane_tsk::docker::ImageSource;
use specifications::container::Image;
use specifications::version::Version;


/***** LIBRARY *****/
/// Errors that relate to downloading stuff (the subcommand, specifically).
/// 
/// Note: we box `brane_shr::fs::Error` to avoid the error enum growing too large (see `clippy::result_large_err`).
#[derive(Debug)]
pub enum DownloadError {
    /// The given directory does not exist.
    DirNotFound{ what: &'static str, path: PathBuf },
    /// The given directory exists but is not a directory.
    DirNotADir{ what: &'static str, path: PathBuf },
    /// Could not create a new directory at the given location.
    DirCreateError{ what: &'static str, path: PathBuf, err: std::io::Error },

    /// Failed to create a temporary directory.
    TempDirError{ err: std::io::Error },
    /// Failed to run the actual download command.
    DownloadError{ address: String, path: PathBuf, err: Box<brane_shr::fs::Error> },
    /// Failed to extract the given archive.
    UnarchiveError{ tar: PathBuf, target: PathBuf, err: Box<brane_shr::fs::Error> },
    /// Failed to read all entries in a directory.
    ReadDirError{ path: PathBuf, err: std::io::Error },
    /// Failed to read a certain entry in a directory.
    ReadEntryError{ path: PathBuf, entry: usize, err: std::io::Error },
    /// Failed to move something.
    MoveError{ source: PathBuf, target: PathBuf, err: Box<brane_shr::fs::Error> },

    /// Failed to connect to local Docker client.
    DockerConnectError{ err: brane_tsk::docker::Error },
    /// Failed to pull an image.
    PullError{ name: String, image: String, err: brane_tsk::docker::Error },
    /// Failed to save a pulled image.
    SaveError{ name: String, image: String, path: PathBuf, err: brane_tsk::docker::Error },
}
impl Display for DownloadError {
    fn fmt(&self, f: &mut Formatter<'_>) -> FResult {
        use self::DownloadError::*;
        match self {
            DirNotFound{ what, path }         => write!(f, "{} directory '{}' not found", what.capitalize(), path.display()),
            DirNotADir{ what, path }          => write!(f, "{} directory '{}' exists but is not a directory", what.capitalize(), path.display()),
            DirCreateError{ what, path, err } => write!(f, "Failed to create {} directory '{}': {}", what, path.display(), err),

            TempDirError{ err }                 => write!(f, "Failed to create a temporary directory: {err}"),
            DownloadError{ address, path, err } => write!(f, "Failed to download '{}' to '{}': {}", address, path.display(), err),
            UnarchiveError{ tar, target, err }  => write!(f, "Failed to unpack '{}' to '{}': {}", tar.display(), target.display(), err),
            ReadDirError{ path, err }           => write!(f, "Failed to read directory '{}': {}", path.display(), err),
            ReadEntryError{ path, entry, err }  => write!(f, "Failed to read entry {} in directory '{}': {}", entry, path.display(), err),
            MoveError{ source, target, err }    => write!(f, "Failed to move '{}' to '{}': {}", source.display(), target.display(), err),

            DockerConnectError{ err }        => write!(f, "Failed to connect to local Docker daemon: {err}"),
            PullError{ name, image, err }    => write!(f, "Failed to pull '{image}' as '{name}': {err}"),
            SaveError{ name, path, err, .. } => write!(f, "Failed to save image '{}' to '{}': {}", name, path.display(), err),
        }
    }
}
impl Error for DownloadError {}



/// Errors that relate to generating files.
/// 
/// Note: we box `brane_shr::fs::Error` to avoid the error enum growing too large (see `clippy::result_large_err`).
#[derive(Debug)]
pub enum GenerateError {
    /// Directory not found.
    DirNotFound{ path: PathBuf },
    /// Directory found but not as a directory
    DirNotADir{ path: PathBuf },
    /// Failed to create a directory.
    DirCreateError{ path: PathBuf, err: std::io::Error },

    /// Failed to canonicalize the given path.
    CanonicalizeError{ path: PathBuf, err: std::io::Error },

    /// The given file is not a file.
    FileNotAFile{ path: PathBuf },
    /// Failed to write to the output file.
    FileWriteError{ what: &'static str, path: PathBuf, err: std::io::Error },
    /// Failed to download a file.
    DownloadError{ source: String, target: PathBuf, err: Box<brane_shr::fs::Error> },
    /// Failed to set a file to executable.
    ExecutableError{ err: Box<brane_shr::fs::Error> },

    /// Failed to get a file handle's metadata.
    FileMetadataError{ what: &'static str, path: PathBuf, err: std::io::Error },
    /// Failed to set the permissions of a file.
    FilePermissionsError{ what: &'static str, path: PathBuf, err: std::io::Error },
    /// The downloaded file did not have the required checksum.
    FileChecksumError{ path: PathBuf, expected: String, got: String },
    /// Failed to serialize a config file.
    ConfigSerializeError{ err: serde_json::Error },
    /// Failed to spawn a new job.
    SpawnError{ cmd: Command, err: std::io::Error },
    /// A spawned fob failed.
    SpawnFailure{ cmd: Command, status: ExitStatus, err: String },
    /// Assertion that the CA certificate exists failed.
    CaCertNotFound{ path: PathBuf },
    /// Assertion that the CA certificate is a file failed.
    CaCertNotAFile{ path: PathBuf },
    /// Assertion that the CA key exists failed.
    CaKeyNotFound{ path: PathBuf },
    /// Assertion that the CA key is a file failed.
    CaKeyNotAFile{ path: PathBuf },
    /// Failed to open a new file.
    FileOpenError{ what: &'static str, path: PathBuf, err: std::io::Error },
    /// Failed to copy one file into another.
    CopyError{ source: PathBuf, target: PathBuf, err: std::io::Error },

    /// Failed to create a new file.
    FileCreateError{ what: &'static str, path: PathBuf, err: std::io::Error },
    /// Failed to write the header to the new file.
    FileHeaderWriteError{ what: &'static str, path: PathBuf, err: std::io::Error },
    /// Failed to write the main body to the new file.
    FileBodyWriteError{ what: &'static str, path: PathBuf, err: brane_cfg::spec::YamlError },

    /// The given location is unknown.
    UnknownLocation{ loc: String },
}
impl Display for GenerateError {
    fn fmt(&self, f: &mut Formatter<'_>) -> FResult {
        use GenerateError::*;
        match self {
            DirNotFound{ path }         => write!(f, "Directory '{}' not found", path.display()),
            DirNotADir{ path }          => write!(f, "Directory '{}' exists but not as a directory", path.display()),
            DirCreateError{ path, err } => write!(f, "Failed to create directory '{}': {}", path.display(), err),

            CanonicalizeError{ path, err } => write!(f, "Failed to canonicalize path '{}': {}", path.display(), err),

            FileNotAFile{ path }                 => write!(f, "File '{}' exists but not as a file", path.display()),
            FileWriteError{ what, path, err }    => write!(f, "Failed to write to {} file '{}': {}", what, path.display(), err),
            DownloadError{ source, target, err } => write!(f, "Failed to download '{}' to '{}': {}", source, target.display(), err),
            ExecutableError{ err }               => write!(f, "Failed to make file executable: {err}"),

            FileMetadataError{ what, path, err }    => write!(f, "Failed to get metadata of {} file '{}': {}", what, path.display(), err),
            FilePermissionsError{ what, path, err } => write!(f, "Failed to set permissions of {} file '{}': {}", what, path.display(), err),
            FileChecksumError{ path, .. }           => write!(f, "File '{}' had unexpected checksum (might indicate the download is no longer valid)", path.display()),
            ConfigSerializeError{ err }             => write!(f, "Failed to serialize config: {err}"),
            SpawnError{ cmd, err }                  => write!(f, "Failed to run command '{cmd:?}': {err}"),
            SpawnFailure{ cmd, status, err }        => write!(f, "Command '{:?}' failed{}\n\nstderr:\n{}\n\n", cmd, if let Some(code) = status.code() { format!(" with exit code {code}") } else { String::new() }, err),
            CaCertNotFound{ path }                  => write!(f, "Certificate authority's certificate '{}' not found", path.display()),
            CaCertNotAFile{ path }                  => write!(f, "Certificate authority's certificate '{}' exists but is not a file", path.display()),
            CaKeyNotFound{ path }                   => write!(f, "Certificate authority's private key '{}' not found", path.display()),
            CaKeyNotAFile{ path }                   => write!(f, "Certificate authority's private key '{}' exists but is not a file", path.display()),
            FileOpenError{ what, path, err }        => write!(f, "Failed to open {} file '{}': {}", what, path.display(), err),
            CopyError{ source, target, err }        => write!(f, "Failed to write '{}' to '{}': {}", source.display(), target.display(), err),

            FileCreateError{ what, path, err }      => write!(f, "Failed to create new {} file '{what}': {err}", path.display()),
            FileHeaderWriteError{ what, path, err } => write!(f, "Failed to write header to {} file '{what}': {err}", path.display()),
            FileBodyWriteError{ what, err, .. }     => write!(f, "Failed to write body to {what} file: {err}"),

            UnknownLocation{ loc }     => write!(f, "Unknown location '{loc}' (did you forget to specify it in the LOCATIONS argument?)"),
        }
    }
}
impl Error for GenerateError {}



/// Errors that relate to managing the lifetime of the node.
/// 
/// Note: we've boxed `Image` and `ImageSource` to reduce the size of the error (and avoid running into `clippy::result_large_err`).
#[derive(Debug)]
pub enum LifetimeError {
    /// Failed to canonicalize the given path.
    CanonicalizeError{ path: PathBuf, err: std::io::Error },
    /// Failed to resolve the executable to a list of shell arguments.
    ExeParseError{ raw: String },

    /// Failed to verify the given Docker Compose file exists.
    DockerComposeNotFound{ path: PathBuf },
    /// Failed to verify the given Docker Compose file is a file.
    DockerComposeNotAFile{ path: PathBuf },
    /// Relied on a build-in for a Docker Compose version that is not the default one.
    DockerComposeNotBakedIn{ kind: NodeKind, version: Version },
    /// Failed to open a new Docker Compose file.
    DockerComposeCreateError{ path: PathBuf, err: std::io::Error },
    /// Failed to write to a Docker Compose file.
    DockerComposeWriteError{ path: PathBuf, err: std::io::Error },

    /// Failed to read the `proxy.yml` file.
    ProxyReadError{ err: brane_cfg::spec::YamlError },
    /// Failed to open the extra hosts file.
    HostsFileCreateError{ path: PathBuf, err: std::io::Error },
    /// Failed to write to the extra hosts file.
    HostsFileWriteError{ path: PathBuf, err: serde_yaml::Error },

    /// Failed to get the digest of the given image file.
    ImageDigestError{ path: PathBuf, err: brane_tsk::docker::Error },
    /// Failed to load/import the given image.
    ImageLoadError{ image: Box<Image>, source: Box<ImageSource>, err: brane_tsk::docker::Error },

    /// The user gave us a proxy service definition, but not a proxy file path.
    MissingProxyPath,
    /// The user gave use a proxy file path, but not a proxy service definition.
    MissingProxyService,

    /// Failed to load the given node config file.
    NodeConfigLoadError{ err: brane_cfg::spec::YamlError },
    /// Failed to connect to the local Docker daemon.
    DockerConnectError{ socket: PathBuf, version: ClientVersion, err: bollard::errors::Error },
    /// The given start command (got) did not match the one in the `node.yml` file (expected).
    UnmatchedNodeKind{ got: NodeKind, expected: NodeKind },

    /// Failed to launch the given job.
    JobLaunchError{ command: Command, err: std::io::Error },
    /// The given job failed.
    JobFailure{ command: Command, status: ExitStatus },
}
impl Display for LifetimeError {
    fn fmt(&self, f: &mut Formatter<'_>) -> FResult {
        use LifetimeError::*;
        match self {
            CanonicalizeError{ path, err } => write!(f, "Failed to canonicalize path '{}': {}", path.display(), err),
            ExeParseError{ raw }           => write!(f, "Failed to parse '{raw}' as a valid string of bash-arguments"),

            DockerComposeNotFound{ path }            => write!(f, "Docker Compose file '{}' not found", path.display()),
            DockerComposeNotAFile{ path }            => write!(f, "Docker Compose file '{}' exists but is not a file", path.display()),
            DockerComposeNotBakedIn{ kind, version } => write!(f, "No baked-in {kind} Docker Compose for Brane version v{version} exists (give it yourself using '--file')"),
            DockerComposeCreateError{ path, err }    => write!(f, "Failed to create Docker Compose file '{}': {}", path.display(), err),
            DockerComposeWriteError{ path, err }     => write!(f, "Failed to write to Docker Compose file '{}': {}", path.display(), err),

            ProxyReadError{ err }             => write!(f, "Failed to read proxy config file: {}", err),
            HostsFileCreateError{ path, err } => write!(f, "Failed to create extra hosts file '{}': {}", path.display(), err),
            HostsFileWriteError{ path, err }  => write!(f, "Failed to write to extra hosts file '{}': {}", path.display(), err),
    
            ImageDigestError{ path, err }        => write!(f, "Failed to get digest of image {}: {}", style(path.display()).bold(), err),
            ImageLoadError{ image, source, err } => write!(f, "Failed to load image {} from '{}': {}", style(image).bold(), style(source).bold(), err),

            MissingProxyPath    => write!(f, "A path to a 'proxy.yml' file is given, but not a proxy service specification. Specify both if you want to host a proxy service in this node."),
            MissingProxyService => write!(f, "A proxy service specification is given, but not a path to a 'proxy.yml' file. Specify both if you want to host a proxy service in this node."),

            NodeConfigLoadError{ err }                 => write!(f, "Failed to load node.yml file: {err}"),
            DockerConnectError{ socket, version, err } => write!(f, "Failed to connect to local Docker socket '{}' using API version {}: {}", socket.display(), version, err),
            UnmatchedNodeKind{ got, expected }         => write!(f, "Got command to start {} node, but 'node.yml' defined a {} node", got.variant(), expected.variant()),

            JobLaunchError{ command, err } => write!(f, "Failed to launch command '{command:?}': {err}"),
            JobFailure{ command, status }  => write!(f, "Command '{}' failed with exit code {} (see output above)", style(format!("{command:?}")).bold(), style(status.code().map(|c| c.to_string()).unwrap_or_else(|| "non-zero".into())).bold()),
        }
    }
}
impl Error for LifetimeError {}



/// Errors that relate to package subcommands.
#[derive(Debug)]
pub enum PackagesError {
    /// Failed to load the given node config file.
    NodeConfigLoadError{ err: brane_cfg::spec::YamlError },
    /// The given node type is not supported for this operation.
    /// 
    /// The `what` should fill in the `<WHAT>` in: "Cannot <WHAT> on a ... node"
    UnsupportedNode{ what: &'static str, kind: NodeKind },
    /// The given file is not a file.
    FileNotAFile{ path: PathBuf },
    /// Failed to parse the given `NAME[:VERSION]` pair.
    IllegalNameVersionPair{ raw: String, err: specifications::version::ParseError },
    /// Failed to read the given directory
    DirReadError{ what: &'static str, path: PathBuf, err: std::io::Error },
    /// Failed to read an entry in the given directory
    DirEntryReadError{ what: &'static str, entry: usize, path: PathBuf, err: std::io::Error },
    /// The given `NAME[:VERSION]` pair did not have a candidate.
    UnknownImage{ path: PathBuf, name: String, version: Version },
    /// Failed to hash the found image file.
    HashError{ err: brane_tsk::docker::Error },
}
impl Display for PackagesError {
    fn fmt(&self, f: &mut Formatter<'_>) -> FResult {
        use PackagesError::*;
        match self {
            NodeConfigLoadError{ err }                  => write!(f, "Failed to load node.yml file: {err}"),
            UnsupportedNode{ what, kind }               => write!(f, "Cannot {what} on a {} node", kind.variant()),
            FileNotAFile{ path }                        => write!(f, "Given image path '{}' exists but is not a file", path.display()),
            IllegalNameVersionPair{ raw, err }          => write!(f, "Failed to parse given image name[:version] pair '{raw}': {err}"),
            DirReadError{ what, path, err }             => write!(f, "Failed to read {} directory '{}': {}", what, path.display(), err),
            DirEntryReadError{ what, entry, path, err } => write!(f, "Failed to read entry {} in {} directory '{}': {}", entry, what, path.display(), err),
            UnknownImage{ path, name, version }         => write!(f, "No image for package '{}', version {} found in '{}'", name, version, path.display()),
            HashError{ err }                            => write!(f, "Failed to hash image: {err}"),
        }
    }
}
impl Error for PackagesError {}



<<<<<<< HEAD
/// Errors that relate to parsing HostnamePairs.
=======
/// Errors that relate to unpacking files.
#[derive(Debug)]
pub enum UnpackError {
    /// Failed to get the NodeConfig file.
    NodeConfigError{ err: brane_cfg::spec::YamlError },
    /// Failed to write the given file.
    FileWriteError{ what: &'static str, path: PathBuf, err: std::io::Error },
    /// Failed to create the target directory.
    TargetDirCreateError{ path: PathBuf, err: std::io::Error },
    /// The target directory was not found.
    TargetDirNotFound{ path: PathBuf },
    /// The target directory was not a directory.
    TargetDirNotADir{ path: PathBuf },
}
impl Display for UnpackError {
    fn fmt(&self, f: &mut Formatter<'_>) -> FResult {
        use UnpackError::*;
        match self {
            NodeConfigError{ err }            => write!(f, "Failed to read node config file: {err} (specify a kind manually using '--kind')"),
            FileWriteError{ what, path, err } => write!(f, "Failed to write {} file to '{}': {}", what, path.display(), err),
            TargetDirCreateError{ path, err } => write!(f, "Failed to create target directory '{}': {}", path.display(), err),
            TargetDirNotFound{ path }         => write!(f, "Target directory '{}' not found (you can create it by re-running this command with '-f')", path.display()),
            TargetDirNotADir{ path }          => write!(f, "Target directory '{}' exists but is not a directory", path.display()),
        }
    }
}
impl Error for UnpackError {}



/// Errors that relate to parsing Docker client version numbers.
#[derive(Debug)]
pub enum DockerClientVersionParseError {
    /// Missing a dot in the version number
    MissingDot{ raw: String },
    /// The given major version was not a valid usize
    IllegalMajorNumber{ raw: String, err: std::num::ParseIntError },
    /// The given major version was not a valid usize
    IllegalMinorNumber{ raw: String, err: std::num::ParseIntError },
}
impl Display for DockerClientVersionParseError {
    fn fmt(&self, f: &mut Formatter<'_>) -> FResult {
        use DockerClientVersionParseError::*;
        match self {
            MissingDot{ raw }              => write!(f, "Missing '.' in Docket client version number '{raw}'"),
            IllegalMajorNumber{ raw, err } => write!(f, "'{raw}' is not a valid Docket client version major number: {err}"),
            IllegalMinorNumber{ raw, err } => write!(f, "'{raw}' is not a valid Docket client version minor number: {err}"),
        }
    }
}
impl Error for DockerClientVersionParseError {}



/// Errors that relate to parsing InclusiveRanges.
>>>>>>> 55d817c4
#[derive(Debug)]
pub enum InclusiveRangeParseError {
    /// Did not find the separating dash
    MissingDash{ raw: String },
    /// Failed to parse one of the numbers
    NumberParseError{ what: &'static str, raw: String, err: Box<dyn Send + Sync + Error> },
    /// The first number is not equal to or higher than the second one
    StartLargerThanEnd{ start: String, end: String },
}
impl Display for InclusiveRangeParseError {
    fn fmt(&self, f: &mut Formatter<'_>) -> FResult {
        use InclusiveRangeParseError::*;
        match self {
            MissingDash{ raw }                 => write!(f, "Missing '-' in range '{raw}'"),
            NumberParseError{ what, raw, err } => write!(f, "Failed to parse '{raw}' as a valid {what}: {err}"),
            StartLargerThanEnd{ start, end }   => write!(f, "Start index '{start}' is larger than end index '{end}'"),
        }
    }
}
impl Error for InclusiveRangeParseError {}



/// Errors that relate to parsing pairs of things.
#[derive(Debug)]
pub enum PairParseError {
    /// Missing an equals in the pair.
    MissingSeparator{ separator: char, raw: String },
    /// Failed to parse the given something as a certain other thing
    IllegalSomething{ what: &'static str, raw: String, err: Box<dyn Send + Sync + Error> },
}
impl Display for PairParseError {
    fn fmt(&self, f: &mut Formatter<'_>) -> FResult {
        use PairParseError::*;
        match self {
            MissingSeparator{ separator, raw } => write!(f, "Missing '{separator}' in location pair '{raw}'"),
            IllegalSomething{ what, raw, err } => write!(f, "Failed to parse '{raw}' as a {what}: {err}"),
        }
    }
}
impl Error for PairParseError {}



/// Errors that relate to parsing architecture iDs.
#[derive(Debug)]
pub enum ArchParseError {
    /// Failed to spawn the `uname -m` command.
    SpawnError{ command: Command, err: std::io::Error },
    /// The `uname -m` command returned a non-zero exit code.
    SpawnFailure{ command: Command, status: ExitStatus, err: String },
    /// It's an unknown architecture.
    UnknownArch{ raw: String },
}
impl Display for ArchParseError {
    #[inline]
    fn fmt(&self, f: &mut Formatter<'_>) -> FResult {
        use ArchParseError::*;
        match self {
            SpawnError{ command, err }           => write!(f, "Failed to run '{command:?}': {err}"),
            SpawnFailure{ command, status, err } => write!(f, "Command '{:?}' failed with exit code {}\n\nstderr:\n{}\n\n", command, status.code().unwrap_or(-1), err),
            UnknownArch{ raw }                   => write!(f, "Unknown architecture '{raw}'"),
        }
    }
}
impl Error for ArchParseError {}<|MERGE_RESOLUTION|>--- conflicted
+++ resolved
@@ -4,11 +4,7 @@
 //  Created:
 //    21 Nov 2022, 15:46:26
 //  Last edited:
-<<<<<<< HEAD
-//    12 Apr 2023, 12:06:07
-=======
-//    28 Mar 2023, 10:54:06
->>>>>>> 55d817c4
+//    13 Apr 2023, 10:06:52
 //  Auto updated?
 //    Yes
 // 
@@ -316,9 +312,6 @@
 
 
 
-<<<<<<< HEAD
-/// Errors that relate to parsing HostnamePairs.
-=======
 /// Errors that relate to unpacking files.
 #[derive(Debug)]
 pub enum UnpackError {
@@ -374,7 +367,6 @@
 
 
 /// Errors that relate to parsing InclusiveRanges.
->>>>>>> 55d817c4
 #[derive(Debug)]
 pub enum InclusiveRangeParseError {
     /// Did not find the separating dash
